--- conflicted
+++ resolved
@@ -333,17 +333,10 @@
 }
 
 void RoundButton::resizeToText(const QString &text) {
-<<<<<<< HEAD
-	_text = text;
-	_textWidth = _st.font->width(_text);
-
-	int innerWidth = contentWidth();
-=======
 	_text.setText(
 		_st.style,
-		(_transform == TextTransform::ToUpper) ? text.toUpper() : text);
+		text);
 	int innerWidth = _text.maxWidth() + addedWidth();
->>>>>>> 9ca74272
 	if (_fullWidthOverride > 0) {
 		const auto padding = _fullRadius
 			? (_st.padding.left() + _st.padding.right())
