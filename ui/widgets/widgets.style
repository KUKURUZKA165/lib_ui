--- conflicted
+++ resolved
@@ -743,11 +743,7 @@
 	diameter: 22px;
 	thickness: 2px;
 	icon: defaultCheckboxIcon;
-<<<<<<< HEAD
-	duration: 150;
-=======
 	duration: universalDuration;
->>>>>>> 553d5509
 	rippleAreaPadding: 8px;
 }
 defaultRadio: Radio {
@@ -758,11 +754,7 @@
 	thickness: 2px;
 	outerSkip: 10px; // * 0.1
 	skip: 60px; // * 0.1
-<<<<<<< HEAD
-	duration: 150;
-=======
 	duration: universalDuration;
->>>>>>> 553d5509
 	rippleAreaPadding: 8px;
 }
 defaultToggle: Toggle {
@@ -770,11 +762,7 @@
 	toggledFg: windowBgActive;
 	untoggledBg: windowBg;
 	untoggledFg: checkboxFg;
-<<<<<<< HEAD
-	duration: 150;
-=======
 	duration: universalDuration;
->>>>>>> 553d5509
 	border: 2px;
 	shift: -2px;
 	diameter: 16px;
