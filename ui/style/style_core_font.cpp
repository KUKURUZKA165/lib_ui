--- conflicted
+++ resolved
@@ -186,13 +186,8 @@
 	};
 
 	const auto family = font.family();
-<<<<<<< HEAD
 	const auto basic = u"Google Sans"_q;
-	if (family == basic) {
-=======
-	const auto basic = u"Open Sans"_q;
 	if (family == basic || !adjust) {
->>>>>>> 8dd7e814
 		return simple();
 	}
 
