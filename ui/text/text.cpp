// This file is part of Desktop App Toolkit,
// a set of libraries for developing nice desktop applications.
//
// For license and copyright information please follow this link:
// https://github.com/desktop-app/legal/blob/master/LEGAL
//
#include "ui/text/text.h"

#include "ui/text/text_isolated_emoji.h"
#include "ui/text/text_parser.h"
#include "ui/text/text_renderer.h"
#include "ui/text/text_spoiler_data.h"
#include "ui/basic_click_handlers.h"
#include "ui/painter.h"
#include "base/platform/base_platform_info.h"
#include "styles/style_basic.h"

namespace Ui {

const QString kQEllipsis = u"..."_q;

} // namespace Ui

namespace Ui::Text {
namespace {

constexpr auto kDefaultSpoilerCacheCapacity = 24;

[[nodiscard]] Qt::LayoutDirection StringDirection(
		const QString &str,
		int from,
		int to) {
	auto p = reinterpret_cast<const ushort*>(str.unicode()) + from;
	const auto end = p + (to - from);
	while (p < end) {
		uint ucs4 = *p;
		if (QChar::isHighSurrogate(ucs4) && p < end - 1) {
			ushort low = p[1];
			if (QChar::isLowSurrogate(low)) {
				ucs4 = QChar::surrogateToUcs4(ucs4, low);
				++p;
			}
		}
		switch (QChar::direction(ucs4)) {
		case QChar::DirL:
			return Qt::LeftToRight;
		case QChar::DirR:
		case QChar::DirAL:
			return Qt::RightToLeft;
		default:
			break;
		}
		++p;
	}
	return Qt::LayoutDirectionAuto;
}

bool IsParagraphSeparator(QChar ch) {
	switch (ch.unicode()) {
	case QChar::LineFeed:
		return true;
	default:
		break;
	}
	return false;
}

} // namespace
} // namespace Ui::Text

const TextParseOptions kDefaultTextOptions = {
	TextParseLinks | TextParseMultiline, // flags
	0, // maxw
	0, // maxh
	Qt::LayoutDirectionAuto, // dir
};

const TextParseOptions kMarkupTextOptions = {
	TextParseLinks | TextParseMultiline | TextParseMarkdown, // flags
	0, // maxw
	0, // maxh
	Qt::LayoutDirectionAuto, // dir
};

const TextParseOptions kPlainTextOptions = {
	TextParseMultiline, // flags
	0, // maxw
	0, // maxh
	Qt::LayoutDirectionAuto, // dir
};

namespace Ui::Text {

SpoilerMessCache::SpoilerMessCache(int capacity) : _capacity(capacity) {
	Expects(capacity > 0);

	_cache.reserve(capacity);
}

not_null<SpoilerMessCached*> SpoilerMessCache::lookup(QColor color) {
	for (auto &entry : _cache) {
		if (entry.color == color) {
			return &entry.mess;
		}
	}
	Assert(_cache.size() < _capacity);
	_cache.push_back({
		.mess = Ui::SpoilerMessCached(DefaultTextSpoilerMask(), color),
		.color = color,
	});
	return &_cache.back().mess;
}

void SpoilerMessCache::reset() {
	_cache.clear();
}

not_null<SpoilerMessCache*> DefaultSpoilerCache() {
	struct Data {
		Data() : cache(kDefaultSpoilerCacheCapacity) {
			style::PaletteChanged() | rpl::start_with_next([=] {
				cache.reset();
			}, lifetime);
		}

		SpoilerMessCache cache;
		rpl::lifetime lifetime;
	};

	static auto data = Data();
	return &data.cache;
}

GeometryDescriptor SimpleGeometry(
		int availableWidth,
		int fontHeight,
		int elisionHeight,
		int elisionRemoveFromEnd,
		bool elisionOneLine,
		bool elisionBreakEverywhere) {
	constexpr auto wrap = [](
			Fn<LineGeometry(LineGeometry, uint16)> layout,
			bool breakEverywhere = false) {
		return GeometryDescriptor{ std::move(layout), breakEverywhere };
	};

	// Try to minimize captured values (to minimize Fn allocations).
	if (!elisionOneLine && !elisionHeight) {
		return wrap([=](LineGeometry line, uint16 positino) {
			line.width = availableWidth;
			return line;
		});
	} else if (elisionOneLine) {
		return wrap([=](LineGeometry line, uint16 position) {
			line.elided = true;
			line.width = availableWidth - elisionRemoveFromEnd;
			return line;
		}, elisionBreakEverywhere);
	} else if (!elisionRemoveFromEnd) {
		return wrap([=](LineGeometry line, uint16 position) {
			if (line.top + fontHeight * 2 > elisionHeight) {
				line.elided = true;
			}
			line.width = availableWidth;
			return line;
		});
	} else {
		return wrap([=](LineGeometry line, uint16 position) {
			if (line.top + fontHeight * 2 > elisionHeight) {
				line.elided = true;
				line.width = availableWidth - elisionRemoveFromEnd;
			} else {
				line.width = availableWidth;
			}
			return line;
		});
	}
};

String::SpoilerDataWrap::SpoilerDataWrap() noexcept = default;

String::SpoilerDataWrap::SpoilerDataWrap(SpoilerDataWrap &&other) noexcept
: data(std::move(other.data)) {
	adjustFrom(&other);
}

String::SpoilerDataWrap &String::SpoilerDataWrap::operator=(
		SpoilerDataWrap &&other) noexcept {
	data = std::move(other.data);
	adjustFrom(&other);
	return *this;
}

void String::SpoilerDataWrap::adjustFrom(const SpoilerDataWrap *other) {
	if (data && data->link) {
		const auto raw = [](auto pointer) {
			return reinterpret_cast<quintptr>(pointer);
		};
		data->link->setText(reinterpret_cast<String*>(
			raw(data->link->text().get()) + raw(this) - raw(other)));
	}
}

String::String(int32 minResizeWidth)
: _minResizeWidth(minResizeWidth) {
}

String::String(
	const style::TextStyle &st,
	const QString &text,
	const TextParseOptions &options,
	int32 minResizeWidth)
: _minResizeWidth(minResizeWidth) {
	setText(st, text, options);
}

String::String(
	const style::TextStyle &st,
	const TextWithEntities &textWithEntities,
	const TextParseOptions &options,
	int32 minResizeWidth,
	const std::any &context)
: _minResizeWidth(minResizeWidth) {
	setMarkedText(st, textWithEntities, options, context);
}


String::String(String &&other) = default;

String &String::operator=(String &&other) = default;

String::~String() = default;

void String::setText(const style::TextStyle &st, const QString &text, const TextParseOptions &options) {
	_st = &st;
	clear();
	{
		Parser parser(this, { text }, options, {});
	}
	recountNaturalSize(true, options.dir);
}

void String::recountNaturalSize(
		bool initial,
		Qt::LayoutDirection optionsDirection) {
	NewlineBlock *lastNewline = 0;

	_maxWidth = _minHeight = 0;
	int32 lineHeight = 0;
	int32 lastNewlineStart = 0;
	QFixed _width = 0, last_rBearing = 0, last_rPadding = 0;
	for (auto &block : _blocks) {
		auto b = block.get();
		auto _btype = b->type();
		auto blockHeight = CountBlockHeight(b, _st);
		if (_btype == TextBlockType::Newline) {
			if (!lineHeight) lineHeight = blockHeight;
			if (initial) {
				Qt::LayoutDirection direction = optionsDirection;
				if (direction == Qt::LayoutDirectionAuto) {
					direction = StringDirection(
						_text,
						lastNewlineStart,
						b->position());
				}
				if (lastNewline) {
					lastNewline->_nextDirection = direction;
				} else {
					_startDirection = direction;
				}
			}
			lastNewlineStart = b->position();
			lastNewline = &block.unsafe<NewlineBlock>();

			_minHeight += lineHeight;
			lineHeight = 0;
			last_rBearing = b->f_rbearing();
			last_rPadding = b->f_rpadding();

			accumulate_max(_maxWidth, _width);
			_width = (b->f_width() - last_rBearing);
			continue;
		}

		auto b__f_rbearing = b->f_rbearing(); // cache

		// We need to accumulate max width after each block, because
		// some blocks have width less than -1 * previous right bearing.
		// In that cases the _width gets _smaller_ after moving to the next block.
		//
		// But when we layout block and we're sure that _maxWidth is enough
		// for all the blocks to fit on their line we check each block, even the
		// intermediate one with a large negative right bearing.
		accumulate_max(_maxWidth, _width);

		_width += last_rBearing + (last_rPadding + b->f_width() - b__f_rbearing);
		lineHeight = qMax(lineHeight, blockHeight);

		last_rBearing = b__f_rbearing;
		last_rPadding = b->f_rpadding();
		continue;
	}
	if (initial) {
		Qt::LayoutDirection direction = optionsDirection;
		if (direction == Qt::LayoutDirectionAuto) {
			direction = StringDirection(_text, lastNewlineStart, _text.size());
		}
		if (lastNewline) {
			lastNewline->_nextDirection = direction;
		} else {
			_startDirection = direction;
		}
	}
	if (_width > 0) {
		if (!lineHeight) lineHeight = CountBlockHeight(_blocks.back().get(), _st);
		_minHeight += lineHeight;
		accumulate_max(_maxWidth, _width);
	}
}

int String::countMaxMonospaceWidth() const {
	auto result = QFixed();
	auto paragraphWidth = QFixed();
	auto fullMonospace = true;
	QFixed _width = 0, last_rBearing = 0, last_rPadding = 0;
	for (auto &block : _blocks) {
		auto b = block.get();
		auto _btype = b->type();
		if (_btype == TextBlockType::Newline) {
			last_rBearing = b->f_rbearing();
			last_rPadding = b->f_rpadding();

			if (fullMonospace) {
				accumulate_max(paragraphWidth, _width);
				accumulate_max(result, paragraphWidth);
				paragraphWidth = 0;
			} else {
				fullMonospace = true;
			}
			_width = (b->f_width() - last_rBearing);
			continue;
		}
		if (!(b->flags() & (TextBlockFlag::Pre | TextBlockFlag::Code))
			&& (b->type() != TextBlockType::Skip)) {
			fullMonospace = false;
		}
		auto b__f_rbearing = b->f_rbearing(); // cache

		// We need to accumulate max width after each block, because
		// some blocks have width less than -1 * previous right bearing.
		// In that cases the _width gets _smaller_ after moving to the next block.
		//
		// But when we layout block and we're sure that _maxWidth is enough
		// for all the blocks to fit on their line we check each block, even the
		// intermediate one with a large negative right bearing.
		if (fullMonospace) {
			accumulate_max(paragraphWidth, _width);
		}
		_width += last_rBearing + (last_rPadding + b->f_width() - b__f_rbearing);

		last_rBearing = b__f_rbearing;
		last_rPadding = b->f_rpadding();
		continue;
	}
	if (_width > 0 && fullMonospace) {
		accumulate_max(paragraphWidth, _width);
		accumulate_max(result, paragraphWidth);
	}
	return result.ceil().toInt();
}

void String::setMarkedText(const style::TextStyle &st, const TextWithEntities &textWithEntities, const TextParseOptions &options, const std::any &context) {
	_st = &st;
	clear();
	{
		// utf codes of the text display for emoji extraction
//		auto text = textWithEntities.text;
//		auto newText = QString();
//		newText.reserve(8 * text.size());
//		newText.append("\t{ ");
//		for (const QChar *ch = text.constData(), *e = ch + text.size(); ch != e; ++ch) {
//			if (*ch == TextCommand) {
//				break;
//			} else if (IsNewline(*ch)) {
//				newText.append("},").append(*ch).append("\t{ ");
//			} else {
//				if (ch->isHighSurrogate() || ch->isLowSurrogate()) {
//					if (ch->isHighSurrogate() && (ch + 1 != e) && ((ch + 1)->isLowSurrogate())) {
//						newText.append("0x").append(QString::number((uint32(ch->unicode()) << 16) | uint32((ch + 1)->unicode()), 16).toUpper()).append("U, ");
//						++ch;
//					} else {
//						newText.append("BADx").append(QString::number(ch->unicode(), 16).toUpper()).append("U, ");
//					}
//				} else {
//					newText.append("0x").append(QString::number(ch->unicode(), 16).toUpper()).append("U, ");
//				}
//			}
//		}
//		newText.append("},\n\n").append(text);
//		Parser parser(this, { newText, EntitiesInText() }, options, context);

		Parser parser(this, textWithEntities, options, context);
	}
	recountNaturalSize(true, options.dir);
}

void String::setLink(uint16 index, const ClickHandlerPtr &link) {
	if (index > 0 && index <= _links.size()) {
		_links[index - 1] = link;
	}
}

void String::setSpoilerRevealed(bool revealed, anim::type animated) {
	const auto data = _spoiler.data.get();
	if (!data) {
		return;
	} else if (data->revealed == revealed) {
		if (animated == anim::type::instant
			&& data->revealAnimation.animating()) {
			data->revealAnimation.stop();
			data->animation.repaintCallback()();
		}
		return;
	}
	data->revealed = revealed;
	if (animated == anim::type::instant) {
		data->revealAnimation.stop();
		data->animation.repaintCallback()();
	} else {
		data->revealAnimation.start(
			data->animation.repaintCallback(),
			revealed ? 0. : 1.,
			revealed ? 1. : 0.,
			st::fadeWrapDuration);
	}
}

void String::setSpoilerLinkFilter(Fn<bool(const ClickContext&)> filter) {
	Expects(_spoiler.data != nullptr);

	_spoiler.data->link = std::make_shared<SpoilerClickHandler>(
		this,
		std::move(filter));
}

bool String::hasLinks() const {
	return !_links.isEmpty();
}

bool String::hasSpoilers() const {
	return (_spoiler.data != nullptr);
}

bool String::hasSkipBlock() const {
	return !_blocks.empty()
		&& (_blocks.back()->type() == TextBlockType::Skip);
}

bool String::updateSkipBlock(int width, int height) {
	if (!_blocks.empty() && _blocks.back()->type() == TextBlockType::Skip) {
		const auto block = static_cast<SkipBlock*>(_blocks.back().get());
		if (block->f_width().toInt() == width && block->height() == height) {
			return false;
		}
		_text.resize(block->position());
		_blocks.pop_back();
	}
	_text.push_back('_');
	_blocks.push_back(Block::Skip(
		_st->font,
		_text,
		_text.size() - 1,
		width,
		height,
		0,
		0));
	recountNaturalSize(false);
	return true;
}

bool String::removeSkipBlock() {
	if (_blocks.empty() || _blocks.back()->type() != TextBlockType::Skip) {
		return false;
	}
	_text.resize(_blocks.back()->position());
	_blocks.pop_back();
	recountNaturalSize(false);
	return true;
}

int String::countWidth(int width, bool breakEverywhere) const {
	if (QFixed(width) >= _maxWidth) {
		return _maxWidth.ceil().toInt();
	}

	QFixed maxLineWidth = 0;
	enumerateLines(width, breakEverywhere, [&](QFixed lineWidth, int lineHeight) {
		if (lineWidth > maxLineWidth) {
			maxLineWidth = lineWidth;
		}
	});
	return maxLineWidth.ceil().toInt();
}

int String::countHeight(int width, bool breakEverywhere) const {
	if (QFixed(width) >= _maxWidth) {
		return _minHeight;
	}
	int result = 0;
	enumerateLines(width, breakEverywhere, [&](QFixed lineWidth, int lineHeight) {
		result += lineHeight;
	});
	return result;
}

<<<<<<< HEAD
=======
std::vector<int> String::countLineWidths(int width) const {
	return countLineWidths(width, {});
}

>>>>>>> 68b89a6b
std::vector<int> String::countLineWidths(
		int width,
		LineWidthsOptions options) const {
	auto result = std::vector<int>();
	if (options.reserve) {
		result.reserve(options.reserve);
	}
	enumerateLines(width, options.breakEverywhere, [&](QFixed lineWidth, int lineHeight) {
		result.push_back(lineWidth.ceil().toInt());
	});
	return result;
}

template <typename Callback>
void String::enumerateLines(
		int w,
		bool breakEverywhere,
		Callback callback) const {
	QFixed width = w;
	if (width < _minResizeWidth) width = _minResizeWidth;

	int lineHeight = 0;
	QFixed widthLeft = width, last_rBearing = 0, last_rPadding = 0;
	bool longWordLine = true;
	for (auto &b : _blocks) {
		auto _btype = b->type();
		int blockHeight = CountBlockHeight(b.get(), _st);

		if (_btype == TextBlockType::Newline) {
			if (!lineHeight) lineHeight = blockHeight;
			callback(width - widthLeft, lineHeight);

			lineHeight = 0;
			last_rBearing = b->f_rbearing();
			last_rPadding = b->f_rpadding();
			widthLeft = width - (b->f_width() - last_rBearing);

			longWordLine = true;
			continue;
		}
		auto b__f_rbearing = b->f_rbearing();
		auto newWidthLeft = widthLeft - last_rBearing - (last_rPadding + b->f_width() - b__f_rbearing);
		if (newWidthLeft >= 0) {
			last_rBearing = b__f_rbearing;
			last_rPadding = b->f_rpadding();
			widthLeft = newWidthLeft;

			lineHeight = qMax(lineHeight, blockHeight);

			longWordLine = false;
			continue;
		}

		if (_btype == TextBlockType::Text) {
			const auto t = &b.unsafe<TextBlock>();
			if (t->_words.isEmpty()) { // no words in this block, spaces only => layout this block in the same line
				last_rPadding += b->f_rpadding();

				lineHeight = qMax(lineHeight, blockHeight);

				longWordLine = false;
				continue;
			}

			auto f_wLeft = widthLeft;
			int f_lineHeight = lineHeight;
			for (auto j = t->_words.cbegin(), e = t->_words.cend(), f = j; j != e; ++j) {
				bool wordEndsHere = (j->f_width() >= 0);
				auto j_width = wordEndsHere ? j->f_width() : -j->f_width();

				auto newWidthLeft = widthLeft - last_rBearing - (last_rPadding + j_width - j->f_rbearing());
				if (newWidthLeft >= 0) {
					last_rBearing = j->f_rbearing();
					last_rPadding = j->f_rpadding();
					widthLeft = newWidthLeft;

					lineHeight = qMax(lineHeight, blockHeight);

					if (wordEndsHere) {
						longWordLine = false;
					}
					if (wordEndsHere || longWordLine) {
						f_wLeft = widthLeft;
						f_lineHeight = lineHeight;
						f = j + 1;
					}
					continue;
				}

				if (f != j && !breakEverywhere) {
					j = f;
					widthLeft = f_wLeft;
					lineHeight = f_lineHeight;
					j_width = (j->f_width() >= 0) ? j->f_width() : -j->f_width();
				}

				callback(width - widthLeft, lineHeight);

				lineHeight = qMax(0, blockHeight);
				last_rBearing = j->f_rbearing();
				last_rPadding = j->f_rpadding();
				widthLeft = width - (j_width - last_rBearing);

				longWordLine = !wordEndsHere;
				f = j + 1;
				f_wLeft = widthLeft;
				f_lineHeight = lineHeight;
			}
			continue;
		}

		callback(width - widthLeft, lineHeight);

		lineHeight = qMax(0, blockHeight);
		last_rBearing = b__f_rbearing;
		last_rPadding = b->f_rpadding();
		widthLeft = width - (b->f_width() - last_rBearing);

		longWordLine = true;
		continue;
	}
	if (widthLeft < width) {
		callback(width - widthLeft, lineHeight);
	}
}

void String::draw(QPainter &p, const PaintContext &context) const {
	Renderer(*this).draw(p, context);
}

StateResult String::getState(
		QPoint point,
		GeometryDescriptor geometry,
		StateRequest request) const {
	return Renderer(*this).getState(point, std::move(geometry), request);
}

void String::draw(Painter &p, int32 left, int32 top, int32 w, style::align align, int32 yFrom, int32 yTo, TextSelection selection, bool fullWidthSelection) const {
//	p.fillRect(QRect(left, top, w, countHeight(w)), QColor(0, 0, 0, 32)); // debug
	Renderer(*this).draw(p, {
		.position = { left, top },
		.availableWidth = w,
		.align = align,
		.clip = (yTo >= 0
			? QRect(left, top + yFrom, w, yTo - yFrom)
			: QRect()),
		.palette = &p.textPalette(),
		.paused = p.inactive(),
		.selection = selection,
		.fullWidthSelection = fullWidthSelection,
	});
}

void String::drawElided(Painter &p, int32 left, int32 top, int32 w, int32 lines, style::align align, int32 yFrom, int32 yTo, int32 removeFromEnd, bool breakEverywhere, TextSelection selection) const {
//	p.fillRect(QRect(left, top, w, countHeight(w)), QColor(0, 0, 0, 32)); // debug
	Renderer(*this).draw(p, {
		.position = { left, top },
		.availableWidth = w,
		.align = align,
		.clip = (yTo >= 0
			? QRect(left, top + yFrom, w, yTo - yFrom)
			: QRect()),
		.palette = &p.textPalette(),
		.paused = p.inactive(),
		.selection = selection,
<<<<<<< HEAD
		.elisionHeight = (lines > 1) ? (lines * _st->font->height) : 0,
=======
		.elisionHeight = ((!isEmpty() && lines > 1)
			? (lines * _st->font->height)
			: 0),
>>>>>>> 68b89a6b
		.elisionRemoveFromEnd = removeFromEnd,
		.elisionOneLine = (lines == 1),
	});
}

void String::drawLeft(Painter &p, int32 left, int32 top, int32 width, int32 outerw, style::align align, int32 yFrom, int32 yTo, TextSelection selection) const {
	Renderer(*this).draw(p, {
		.position = { left, top },
		//.outerWidth = outerw,
		.availableWidth = width,
		.align = align,
		.clip = (yTo >= 0
			? QRect(left, top + yFrom, width, yTo - yFrom)
			: QRect()),
		.palette = &p.textPalette(),
		.paused = p.inactive(),
		.selection = selection,
	});
}

void String::drawLeftElided(Painter &p, int32 left, int32 top, int32 width, int32 outerw, int32 lines, style::align align, int32 yFrom, int32 yTo, int32 removeFromEnd, bool breakEverywhere, TextSelection selection) const {
	drawElided(p, style::RightToLeft() ? (outerw - left - width) : left, top, width, lines, align, yFrom, yTo, removeFromEnd, breakEverywhere, selection);
}

void String::drawRight(Painter &p, int32 right, int32 top, int32 width, int32 outerw, style::align align, int32 yFrom, int32 yTo, TextSelection selection) const {
	drawLeft(p, (outerw - right - width), top, width, outerw, align, yFrom, yTo, selection);
}

void String::drawRightElided(Painter &p, int32 right, int32 top, int32 width, int32 outerw, int32 lines, style::align align, int32 yFrom, int32 yTo, int32 removeFromEnd, bool breakEverywhere, TextSelection selection) const {
	drawLeftElided(p, (outerw - right - width), top, width, outerw, lines, align, yFrom, yTo, removeFromEnd, breakEverywhere, selection);
}

StateResult String::getState(QPoint point, int width, StateRequest request) const {
<<<<<<< HEAD
=======
	if (isEmpty()) {
		return {};
	}
>>>>>>> 68b89a6b
	return Renderer(*this).getState(
		point,
		SimpleGeometry(width, _st->font->height, 0, 0, false, false),
		request);
}

StateResult String::getStateLeft(QPoint point, int width, int outerw, StateRequest request) const {
	return getState(style::rtlpoint(point, outerw), width, request);
}

StateResult String::getStateElided(QPoint point, int width, StateRequestElided request) const {
<<<<<<< HEAD
=======
	if (isEmpty()) {
		return {};
	}
>>>>>>> 68b89a6b
	return Renderer(*this).getState(point, SimpleGeometry(
		width,
		_st->font->height,
		(request.lines > 1) ? (request.lines * _st->font->height) : 0,
		request.removeFromEnd,
		(request.lines == 1),
		request.flags & StateRequest::Flag::BreakEverywhere
	), static_cast<StateRequest>(request));
}

StateResult String::getStateElidedLeft(QPoint point, int width, int outerw, StateRequestElided request) const {
	return getStateElided(style::rtlpoint(point, outerw), width, request);
}

TextSelection String::adjustSelection(TextSelection selection, TextSelectType selectType) const {
	uint16 from = selection.from, to = selection.to;
	if (from < _text.size() && from <= to) {
		if (to > _text.size()) to = _text.size();
		if (selectType == TextSelectType::Paragraphs) {

			// Full selection of monospace entity.
			for (const auto &b : _blocks) {
				if (b->position() < from) {
					continue;
				}
				if (!IsMono(b->flags())) {
					break;
				}
				const auto &entities = toTextWithEntities().entities;
				const auto eIt = ranges::find_if(entities, [&](
						const EntityInText &e) {
					return (e.type() == EntityType::Pre
							|| e.type() == EntityType::Code)
						&& (from >= e.offset())
						&& ((e.offset() + e.length()) >= to);
				});
				if (eIt != entities.end()) {
					from = eIt->offset();
					to = eIt->offset() + eIt->length();
					while (to > 0 && IsSpace(_text.at(to - 1))) {
						--to;
					}
					if (to >= from) {
						return { from, to };
					}
				}
				break;
			}

			if (!IsParagraphSeparator(_text.at(from))) {
				while (from > 0 && !IsParagraphSeparator(_text.at(from - 1))) {
					--from;
				}
			}
			if (to < _text.size()) {
				if (IsParagraphSeparator(_text.at(to))) {
					++to;
				} else {
					while (to < _text.size() && !IsParagraphSeparator(_text.at(to))) {
						++to;
					}
				}
			}
		} else if (selectType == TextSelectType::Words) {
			if (!IsWordSeparator(_text.at(from))) {
				while (from > 0 && !IsWordSeparator(_text.at(from - 1))) {
					--from;
				}
			}
			if (to < _text.size()) {
				if (IsWordSeparator(_text.at(to))) {
					++to;
				} else {
					while (to < _text.size() && !IsWordSeparator(_text.at(to))) {
						++to;
					}
				}
			}
		}
	}
	return { from, to };
}

bool String::isEmpty() const {
	return _blocks.empty() || _blocks[0]->type() == TextBlockType::Skip;
}

uint16 String::countBlockEnd(const TextBlocks::const_iterator &i, const TextBlocks::const_iterator &e) const {
	return (i + 1 == e) ? _text.size() : (*(i + 1))->position();
}

uint16 String::countBlockLength(const String::TextBlocks::const_iterator &i, const String::TextBlocks::const_iterator &e) const {
	return countBlockEnd(i, e) - (*i)->position();
}

template <
	typename AppendPartCallback,
	typename ClickHandlerStartCallback,
	typename ClickHandlerFinishCallback,
	typename FlagsChangeCallback>
void String::enumerateText(
		TextSelection selection,
		AppendPartCallback appendPartCallback,
		ClickHandlerStartCallback clickHandlerStartCallback,
		ClickHandlerFinishCallback clickHandlerFinishCallback,
		FlagsChangeCallback flagsChangeCallback) const {
	if (isEmpty() || selection.empty()) {
		return;
	}

	int linkIndex = 0;
	uint16 linkPosition = 0;

	int32 flags = 0;
	for (auto i = _blocks.cbegin(), e = _blocks.cend(); true; ++i) {
		const auto blockPosition = (i == e) ? uint16(_text.size()) : (*i)->position();
		const auto blockFlags = (i == e) ? TextBlockFlags() : (*i)->flags();
		const auto blockLinkIndex = [&] {
			if (IsMono(blockFlags) || (i == e)) {
				return 0;
			}
			const auto result = (*i)->linkIndex();
			return (result && _links.at(result - 1)) ? result : 0;
		}();
		if (blockLinkIndex != linkIndex) {
			if (linkIndex) {
				auto rangeFrom = qMax(selection.from, linkPosition);
				auto rangeTo = qMin(selection.to, blockPosition);
				if (rangeTo > rangeFrom) { // handle click handler
					const auto r = base::StringViewMid(_text, rangeFrom, rangeTo - rangeFrom);
					// Ignore links that are partially copied.
					const auto handler = (linkPosition != rangeFrom || blockPosition != rangeTo)
						? nullptr
						: _links.at(linkIndex - 1);
					const auto type = handler
						? handler->getTextEntity().type
						: EntityType::Invalid;
					clickHandlerFinishCallback(r, handler, type);
				}
			}
			linkIndex = blockLinkIndex;
			if (linkIndex) {
				linkPosition = blockPosition;
				const auto handler = _links.at(linkIndex - 1);
				clickHandlerStartCallback(handler
					? handler->getTextEntity().type
					: EntityType::Invalid);
			}
		}

		const auto checkBlockFlags = (blockPosition >= selection.from)
			&& (blockPosition <= selection.to);
		if (checkBlockFlags && blockFlags != flags) {
			flagsChangeCallback(flags, blockFlags);
			flags = blockFlags;
		}
		if (i == e || (linkIndex ? linkPosition : blockPosition) >= selection.to) {
			break;
		}

		const auto blockType = (*i)->type();
		if (blockType == TextBlockType::Skip) {
			continue;
		}

		auto rangeFrom = qMax(selection.from, blockPosition);
		auto rangeTo = qMin(
			selection.to,
			uint16(blockPosition + countBlockLength(i, e)));
		if (rangeTo > rangeFrom) {
			const auto customEmojiData = (blockType == TextBlockType::CustomEmoji)
				? static_cast<const CustomEmojiBlock*>(i->get())->_custom->entityData()
				: QString();
			appendPartCallback(
				base::StringViewMid(_text, rangeFrom, rangeTo - rangeFrom),
				customEmojiData);
		}
	}
}

bool String::hasPersistentAnimation() const {
	return _hasCustomEmoji || _spoiler.data;
}

void String::unloadPersistentAnimation() {
	if (_hasCustomEmoji) {
		for (const auto &block : _blocks) {
			const auto raw = block.get();
			if (raw->type() == TextBlockType::CustomEmoji) {
				static_cast<const CustomEmojiBlock*>(raw)->_custom->unload();
			}
		}
	}
}

bool String::isOnlyCustomEmoji() const {
	return _isOnlyCustomEmoji;
}

OnlyCustomEmoji String::toOnlyCustomEmoji() const {
	if (!_isOnlyCustomEmoji) {
		return {};
	}
	auto result = OnlyCustomEmoji();
	result.lines.emplace_back();
	for (const auto &block : _blocks) {
		const auto raw = block.get();
		if (raw->type() == TextBlockType::CustomEmoji) {
			const auto custom = static_cast<const CustomEmojiBlock*>(raw);
			result.lines.back().push_back({
				.entityData = custom->_custom->entityData(),
			});
		} else if (raw->type() == TextBlockType::Newline) {
			result.lines.emplace_back();
		}
	}
	return result;
}

bool String::hasNotEmojiAndSpaces() const {
	return _hasNotEmojiAndSpaces;
}

QString String::toString(TextSelection selection) const {
	return toText(selection, false, false).rich.text;
}

TextWithEntities String::toTextWithEntities(TextSelection selection) const {
	return toText(selection, false, true).rich;
}

TextForMimeData String::toTextForMimeData(TextSelection selection) const {
	return toText(selection, true, true);
}

TextForMimeData String::toText(
		TextSelection selection,
		bool composeExpanded,
		bool composeEntities) const {
	struct MarkdownTagTracker {
		TextBlockFlags flag = TextBlockFlags();
		EntityType type = EntityType();
		int start = 0;
	};
	auto result = TextForMimeData();
	result.rich.text.reserve(_text.size());
	if (composeExpanded) {
		result.expanded.reserve(_text.size());
	}
	const auto insertEntity = [&](EntityInText &&entity) {
		auto i = result.rich.entities.end();
		while (i != result.rich.entities.begin()) {
			auto j = i;
			if ((--j)->offset() <= entity.offset()) {
				break;
			}
			i = j;
		}
		result.rich.entities.insert(i, std::move(entity));
	};
	auto linkStart = 0;
	auto markdownTrackers = composeEntities
		? std::vector<MarkdownTagTracker>{
			{ TextBlockFlag::Italic, EntityType::Italic },
			{ TextBlockFlag::Bold, EntityType::Bold },
			{ TextBlockFlag::Semibold, EntityType::Semibold },
			{ TextBlockFlag::Underline, EntityType::Underline },
			{ TextBlockFlag::Spoiler, EntityType::Spoiler },
			{ TextBlockFlag::StrikeOut, EntityType::StrikeOut },
			{ TextBlockFlag::Code, EntityType::Code }, // #TODO entities
			{ TextBlockFlag::Pre, EntityType::Pre },
		} : std::vector<MarkdownTagTracker>();
	const auto flagsChangeCallback = [&](int32 oldFlags, int32 newFlags) {
		if (!composeEntities) {
			return;
		}
		for (auto &tracker : markdownTrackers) {
			const auto flag = tracker.flag;
			if ((oldFlags & flag) && !(newFlags & flag)) {
				insertEntity({
					tracker.type,
					tracker.start,
					int(result.rich.text.size()) - tracker.start });
			} else if ((newFlags & flag) && !(oldFlags & flag)) {
				tracker.start = result.rich.text.size();
			}
		}
	};
	const auto clickHandlerStartCallback = [&](EntityType type) {
		linkStart = result.rich.text.size();
	};
	const auto clickHandlerFinishCallback = [&](
			QStringView inText,
			const ClickHandlerPtr &handler,
			EntityType type) {
		if (!handler || (!composeExpanded && !composeEntities)) {
			return;
		}
		// This logic is duplicated in TextForMimeData::WithExpandedLinks.
		const auto entity = handler->getTextEntity();
		const auto plainUrl = (entity.type == EntityType::Url)
			|| (entity.type == EntityType::Email);
		const auto full = plainUrl
			? QStringView(entity.data).mid(0, entity.data.size())
			: inText;
		const auto customTextLink = (entity.type == EntityType::CustomUrl);
		const auto internalLink = customTextLink
			&& entity.data.startsWith(qstr("internal:"));
		if (composeExpanded) {
			const auto sameAsTextLink = customTextLink
				&& (entity.data
					== UrlClickHandler::EncodeForOpening(full.toString()));
			if (customTextLink && !internalLink && !sameAsTextLink) {
				const auto &url = entity.data;
				result.expanded.append(qstr(" (")).append(url).append(')');
			}
		}
		if (composeEntities && !internalLink) {
			insertEntity({
				entity.type,
				linkStart,
				int(result.rich.text.size() - linkStart),
				plainUrl ? QString() : entity.data });
		}
	};
	const auto appendPartCallback = [&](
			QStringView part,
			const QString &customEmojiData) {
		result.rich.text += part;
		if (composeExpanded) {
			result.expanded += part;
		}
		if (composeEntities && !customEmojiData.isEmpty()) {
			insertEntity({
				EntityType::CustomEmoji,
				int(result.rich.text.size() - part.size()),
				int(part.size()),
				customEmojiData,
			});
		}
	};

	enumerateText(
		selection,
		appendPartCallback,
		clickHandlerStartCallback,
		clickHandlerFinishCallback,
		flagsChangeCallback);

	if (composeEntities) {
		const auto proj = [](const EntityInText &entity) {
			const auto type = entity.type();
			const auto isUrl = (type == EntityType::Url)
				|| (type == EntityType::CustomUrl)
				|| (type == EntityType::BotCommand)
				|| (type == EntityType::Mention)
				|| (type == EntityType::MentionName)
				|| (type == EntityType::Hashtag)
				|| (type == EntityType::Cashtag);
			return std::pair{ entity.offset(), isUrl ? 0 : 1 };
		};
		const auto pred = [&](const EntityInText &a, const EntityInText &b) {
			return proj(a) < proj(b);
		};
		std::sort(
			result.rich.entities.begin(),
			result.rich.entities.end(),
			pred);
	}

	return result;
}

bool String::isIsolatedEmoji() const {
	return _isIsolatedEmoji;
}

IsolatedEmoji String::toIsolatedEmoji() const {
	if (!_isIsolatedEmoji) {
		return {};
	}
	auto result = IsolatedEmoji();
	const auto skip = (_blocks.empty()
		|| _blocks.back()->type() != TextBlockType::Skip) ? 0 : 1;
	if ((_blocks.size() > kIsolatedEmojiLimit + skip) || hasSpoilers()) {
		return {};
	}
	auto index = 0;
	for (const auto &block : _blocks) {
		const auto type = block->type();
		if (block->linkIndex()) {
			return {};
		} else if (type == TextBlockType::Emoji) {
			result.items[index++] = block.unsafe<EmojiBlock>()._emoji;
		} else if (type == TextBlockType::CustomEmoji) {
			result.items[index++]
				= block.unsafe<CustomEmojiBlock>()._custom->entityData();
		} else if (type != TextBlockType::Skip) {
			return {};
		}
	}
	return result;
}

void String::clear() {
	clearFields();
	_text.clear();
}

void String::clearFields() {
	_blocks.clear();
	_links.clear();
	_spoiler.data = nullptr;
	_maxWidth = _minHeight = 0;
	_startDirection = Qt::LayoutDirectionAuto;
}

bool IsBad(QChar ch) {
	return (ch == 0)
		|| (ch >= 8232 && ch < 8237)
		|| (ch >= 65024 && ch < 65040 && ch != 65039)
		|| (ch >= 127 && ch < 160 && ch != 156)

		// qt harfbuzz crash see https://github.com/telegramdesktop/tdesktop/issues/4551
		|| (Platform::IsMac() && ch == 6158);
}

bool IsWordSeparator(QChar ch) {
	switch (ch.unicode()) {
	case QChar::Space:
	case QChar::LineFeed:
	case '.':
	case ',':
	case '?':
	case '!':
	case '@':
	case '#':
	case '$':
	case ':':
	case ';':
	case '-':
	case '<':
	case '>':
	case '[':
	case ']':
	case '(':
	case ')':
	case '{':
	case '}':
	case '=':
	case '/':
	case '+':
	case '%':
	case '&':
	case '^':
	case '*':
	case '\'':
	case '"':
	case '`':
	case '~':
	case '|':
		return true;
	default:
		break;
	}
	return false;
}

bool IsAlmostLinkEnd(QChar ch) {
	switch (ch.unicode()) {
	case '?':
	case ',':
	case '.':
	case '"':
	case ':':
	case '!':
	case '\'':
		return true;
	default:
		break;
	}
	return false;
}

bool IsLinkEnd(QChar ch) {
	return IsBad(ch)
		|| IsSpace(ch)
		|| IsNewline(ch)
		|| ch.isLowSurrogate()
		|| ch.isHighSurrogate();
}

bool IsNewline(QChar ch) {
	return (ch == QChar::LineFeed)
		|| (ch == 156);
}

bool IsSpace(QChar ch) {
	return ch.isSpace()
		|| (ch < 32)
		|| (ch == QChar::ParagraphSeparator)
		|| (ch == QChar::LineSeparator)
		|| (ch == QChar::ObjectReplacementCharacter)
		|| (ch == QChar::CarriageReturn)
		|| (ch == QChar::Tabulation)
		|| (ch == QChar(8203)/*Zero width space.*/);
}

bool IsDiacritic(QChar ch) { // diacritic and variation selectors
	return (ch.category() == QChar::Mark_NonSpacing)
		|| (ch == 1652)
		|| (ch >= 64606 && ch <= 64611);
}

bool IsReplacedBySpace(QChar ch) {
	// \xe2\x80[\xa8 - \xac\xad] // 8232 - 8237
	// QString from1 = QString::fromUtf8("\xe2\x80\xa8"), to1 = QString::fromUtf8("\xe2\x80\xad");
	// \xcc[\xb3\xbf\x8a] // 819, 831, 778
	// QString bad1 = QString::fromUtf8("\xcc\xb3"), bad2 = QString::fromUtf8("\xcc\xbf"), bad3 = QString::fromUtf8("\xcc\x8a");
	// [\x00\x01\x02\x07\x08\x0b-\x1f] // '\t' = 0x09
	return (/*code >= 0x00 && */ch <= 0x02)
		|| (ch >= 0x07 && ch <= 0x09)
		|| (ch >= 0x0b && ch <= 0x1f)
		|| (ch == 819)
		|| (ch == 831)
		|| (ch == 778)
		|| (ch >= 8232 && ch <= 8237);
}

bool IsTrimmed(QChar ch) {
	return (IsSpace(ch) || IsBad(ch));
}

} // namespace Ui::Text<|MERGE_RESOLUTION|>--- conflicted
+++ resolved
@@ -513,13 +513,10 @@
 	return result;
 }
 
-<<<<<<< HEAD
-=======
 std::vector<int> String::countLineWidths(int width) const {
 	return countLineWidths(width, {});
 }
 
->>>>>>> 68b89a6b
 std::vector<int> String::countLineWidths(
 		int width,
 		LineWidthsOptions options) const {
@@ -685,13 +682,9 @@
 		.palette = &p.textPalette(),
 		.paused = p.inactive(),
 		.selection = selection,
-<<<<<<< HEAD
-		.elisionHeight = (lines > 1) ? (lines * _st->font->height) : 0,
-=======
 		.elisionHeight = ((!isEmpty() && lines > 1)
 			? (lines * _st->font->height)
 			: 0),
->>>>>>> 68b89a6b
 		.elisionRemoveFromEnd = removeFromEnd,
 		.elisionOneLine = (lines == 1),
 	});
@@ -725,12 +718,9 @@
 }
 
 StateResult String::getState(QPoint point, int width, StateRequest request) const {
-<<<<<<< HEAD
-=======
 	if (isEmpty()) {
 		return {};
 	}
->>>>>>> 68b89a6b
 	return Renderer(*this).getState(
 		point,
 		SimpleGeometry(width, _st->font->height, 0, 0, false, false),
@@ -742,12 +732,9 @@
 }
 
 StateResult String::getStateElided(QPoint point, int width, StateRequestElided request) const {
-<<<<<<< HEAD
-=======
 	if (isEmpty()) {
 		return {};
 	}
->>>>>>> 68b89a6b
 	return Renderer(*this).getState(point, SimpleGeometry(
 		width,
 		_st->font->height,
