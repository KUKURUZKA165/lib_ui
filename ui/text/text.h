--- conflicted
+++ resolved
@@ -203,16 +203,10 @@
 		bool breakEverywhere = false;
 		int reserve = 0;
 	};
-<<<<<<< HEAD
-	[[nodiscard]] std::vector<int> countLineWidths(
-		int width,
-		LineWidthsOptions options = {}) const;
-=======
 	[[nodiscard]] std::vector<int> countLineWidths(int width) const;
 	[[nodiscard]] std::vector<int> countLineWidths(
 		int width,
 		LineWidthsOptions options) const;
->>>>>>> 68b89a6b
 
 	struct DimensionsResult {
 		int width = 0;
@@ -224,15 +218,10 @@
 		int reserve = 0;
 	};
 	[[nodiscard]] DimensionsResult countDimensions(
-<<<<<<< HEAD
-		GeometryDescriptor geometry,
-		DimensionsRequest request = {}) const;
-=======
 		GeometryDescriptor geometry) const;
 	[[nodiscard]] DimensionsResult countDimensions(
 		GeometryDescriptor geometry,
 		DimensionsRequest request) const;
->>>>>>> 68b89a6b
 
 	void setText(const style::TextStyle &st, const QString &text, const TextParseOptions &options = kDefaultTextOptions);
 	void setMarkedText(const style::TextStyle &st, const TextWithEntities &textWithEntities, const TextParseOptions &options = kMarkupTextOptions, const std::any &context = {});
