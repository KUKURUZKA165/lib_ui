--- conflicted
+++ resolved
@@ -78,11 +78,7 @@
 	const auto &font = st.font;
 	return (font->size() * style::DevicePixelRatio() == 13)
 		&& (font->flags() == 0)
-<<<<<<< HEAD
-		&& (font->f.family() == qstr("Regular"));
-=======
 		&& (font->f.family() == qstr("Open Sans"));
->>>>>>> 553d5509
 }
 
 } // namespace
